--- conflicted
+++ resolved
@@ -52,22 +52,17 @@
     # You can just specify the packages manually here if your project is
     # simple. Or you can use find_packages().
     packages=find_packages(),
-<<<<<<< HEAD
-    include_package_data=True,
+
+    # List run-time dependencies here.  These will be installed by pip when
+    # your project is installed. For an analysis of "install_requires" vs pip's
+    # requirements files see:
+    # https://packaging.python.org/en/latest/requirements.html
     install_requires=['PyYAML',
                       'argparse',
                       'boto',
                       'boto3',
                       'simplejson',
                       'pystache'],
-    scripts=glob('bin/*'),
-=======
-
-    # List run-time dependencies here.  These will be installed by pip when
-    # your project is installed. For an analysis of "install_requires" vs pip's
-    # requirements files see:
-    # https://packaging.python.org/en/latest/requirements.html
-    install_requires=['PyYAML', 'argparse', 'boto', 'simplejson', 'pystache'],
 
     # List additional groups of dependencies here (e.g. development
     # dependencies). You can install these using the following syntax,
@@ -88,5 +83,4 @@
             'cumulus=cumulus:main',
         ],
     },
->>>>>>> 9f4229eb
 )